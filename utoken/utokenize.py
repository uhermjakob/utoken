--- conflicted
+++ resolved
@@ -1890,15 +1890,14 @@
 
     re_id_snt = re.compile(r'(\S+)(\s+)(\S|\S.*\S)\s*$')
 
-<<<<<<< HEAD
-    def tokenize_lines(self, ht: dict, input_file: TextIO, output_file: TextIO, annotation_file: Optional[TextIO],
-                       annotation_format: Optional[str] = None, lang_code: Optional[str] = None,
-                       total_bytes=None, progress_bar=True):
+    def utokenize_lines(self, ht: dict, input_file: TextIO, output_file: TextIO, annotation_file: Optional[TextIO],
+                        annotation_format: Optional[str] = None, lang_code: Optional[str] = None,
+                        total_bytes=None, progress_bar=True):
         """Apply normalization/cleaning to a file (or STDIN/STDOUT)."""
         line_number = 0
         st = time.time()
         prefix = 'Tokenizing'
-        with tqdm(input_file, total=total_bytes, disable=not progress_bar, unit='b', unit_scale=True,
+        with tqdm(input_file, total=total_bytes, disable=not progress_bar, unit='b', unit_scale=True, unit_divisor=1024,
                   dynamic_ncols=True, desc=prefix) as data_bar:
             for line in data_bar:
                 line_number += 1
@@ -1912,41 +1911,17 @@
                     if m := self.re_id_snt.match(line):
                         line_id, line_id_sep, core_line = m.group(1, 2, 3)
                         output_file.write(line_id + line_id_sep
-                                          + self.tokenize_string(core_line, line_id, lang_code, ht,
+                                          + self.utokenize_string(core_line, line_id, lang_code, ht,
                                                                  annotation_file, annotation_format)
                                           + "\n")
                 else:
                     line_id = str(line_number)
-                    output_file.write(self.tokenize_string(line.rstrip("\n"), line_id, lang_code, ht,
+                    output_file.write(self.utokenize_string(line.rstrip("\n"), line_id, lang_code, ht,
                                                            annotation_file, annotation_format)
                                       + "\n")
             if annotation_file and annotation_format == 'json':
                 annotation_file.write('[' + ',\n'.join(self.annotation_json_elements) + ']\n')
             data_bar.close()
-=======
-    def utokenize_lines(self, ht: dict, input_file: TextIO, output_file: TextIO, annotation_file: Optional[TextIO],
-                        annotation_format: Optional[str] = None, lang_code: Optional[str] = None):
-        """Apply normalization/cleaning to a file (or STDIN/STDOUT)."""
-        line_number = 0
-        for line in input_file:
-            line_number += 1
-            # log.info(f'line {line_number} {line}')
-            ht['NUMBER-OF-LINES'] = line_number
-            if self.first_token_is_line_id_p:
-                if m := self.re_id_snt.match(line):
-                    line_id, line_id_sep, core_line = m.group(1, 2, 3)
-                    output_file.write(line_id + line_id_sep
-                                      + self.utokenize_string(core_line, line_id, lang_code, ht,
-                                                              annotation_file, annotation_format)
-                                      + "\n")
-            else:
-                line_id = str(line_number)
-                output_file.write(self.utokenize_string(line.rstrip("\n"), line_id, lang_code, ht,
-                                                        annotation_file, annotation_format)
-                                  + "\n")
-        if annotation_file and annotation_format == 'json':
-            annotation_file.write('[' + ',\n'.join(self.annotation_json_elements) + ']\n')
->>>>>>> 15d7b424
 
 
 def main():
@@ -2026,14 +2001,10 @@
         if lang_code:
             log_info += f'  ISO 639-3 language code: {lang_code}'
         log.info(log_info)
-<<<<<<< HEAD
-    tok.tokenize_lines(ht, input_file=args.input, output_file=args.output, annotation_file=args.annotation_file,
-                       annotation_format=args.annotation_format, lang_code=lang_code, total_bytes=args.total_bytes,
-                       progress_bar=args.progress_bar)
-=======
     tok.utokenize_lines(ht, input_file=args.input, output_file=args.output, annotation_file=args.annotation_file,
-                        annotation_format=args.annotation_format, lang_code=lang_code)
->>>>>>> 15d7b424
+                        annotation_format=args.annotation_format, lang_code=lang_code, total_bytes=args.total_bytes,
+                        progress_bar=args.progress_bar)
+
     if (log.INFO >= log.root.level) and (tok.n_lines_tokenized >= 1000):
         sys.stderr.write('\n')
     # Log some change stats.
